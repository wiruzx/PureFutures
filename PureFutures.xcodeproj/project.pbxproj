--- conflicted
+++ resolved
@@ -8,12 +8,9 @@
 
 /* Begin PBXBuildFile section */
 		E60A72911A8AD1750094A4D4 /* Future.swift in Sources */ = {isa = PBXBuildFile; fileRef = E60A72901A8AD1750094A4D4 /* Future.swift */; };
-<<<<<<< HEAD
 		E60A729B1A8AE0C80094A4D4 /* DeferredProtocol.swift in Sources */ = {isa = PBXBuildFile; fileRef = E60A729A1A8AE0C80094A4D4 /* DeferredProtocol.swift */; };
 		E60A72A11A8AE53B0094A4D4 /* FutureProtocol.swift in Sources */ = {isa = PBXBuildFile; fileRef = E60A72A01A8AE53B0094A4D4 /* FutureProtocol.swift */; };
-=======
 		E60A72A31A8AE7330094A4D4 /* FailablePromise.swift in Sources */ = {isa = PBXBuildFile; fileRef = E60A72A21A8AE7330094A4D4 /* FailablePromise.swift */; };
->>>>>>> 6adbad69
 		E65E6FCA1A86BF41001B514C /* PureFutures.framework in Frameworks */ = {isa = PBXBuildFile; fileRef = E65E6FBE1A86BF41001B514C /* PureFutures.framework */; };
 		E65E6FD11A86BF41001B514C /* PureFuturesTests.swift in Sources */ = {isa = PBXBuildFile; fileRef = E65E6FD01A86BF41001B514C /* PureFuturesTests.swift */; };
 		E6E79F821A8A432800F09BC6 /* Box.swift in Sources */ = {isa = PBXBuildFile; fileRef = E6E79F811A8A432800F09BC6 /* Box.swift */; };
@@ -34,12 +31,9 @@
 
 /* Begin PBXFileReference section */
 		E60A72901A8AD1750094A4D4 /* Future.swift */ = {isa = PBXFileReference; fileEncoding = 4; lastKnownFileType = sourcecode.swift; path = Future.swift; sourceTree = "<group>"; };
-<<<<<<< HEAD
 		E60A729A1A8AE0C80094A4D4 /* DeferredProtocol.swift */ = {isa = PBXFileReference; fileEncoding = 4; lastKnownFileType = sourcecode.swift; path = DeferredProtocol.swift; sourceTree = "<group>"; };
 		E60A72A01A8AE53B0094A4D4 /* FutureProtocol.swift */ = {isa = PBXFileReference; fileEncoding = 4; lastKnownFileType = sourcecode.swift; path = FutureProtocol.swift; sourceTree = "<group>"; };
-=======
 		E60A72A21A8AE7330094A4D4 /* FailablePromise.swift */ = {isa = PBXFileReference; fileEncoding = 4; lastKnownFileType = sourcecode.swift; path = FailablePromise.swift; sourceTree = "<group>"; };
->>>>>>> 6adbad69
 		E65E6FBE1A86BF41001B514C /* PureFutures.framework */ = {isa = PBXFileReference; explicitFileType = wrapper.framework; includeInIndex = 0; path = PureFutures.framework; sourceTree = BUILT_PRODUCTS_DIR; };
 		E65E6FC21A86BF41001B514C /* Info.plist */ = {isa = PBXFileReference; lastKnownFileType = text.plist.xml; path = Info.plist; sourceTree = "<group>"; };
 		E65E6FC91A86BF41001B514C /* PureFuturesTests.xctest */ = {isa = PBXFileReference; explicitFileType = wrapper.cfbundle; includeInIndex = 0; path = PureFuturesTests.xctest; sourceTree = BUILT_PRODUCTS_DIR; };
