--- conflicted
+++ resolved
@@ -8,47 +8,35 @@
 
 import typealias Foundation.NSTimeInterval
 
-<<<<<<< HEAD
+/**
+
+    Transforms Future to Deferred using future's success value or `x` in case when future was completed with error
+
+    :param: fx Future
+    :param: x recover value
+
+    :returns: Deferred
+
+*/
 public func ??<F: FutureType>(fx: F, x: F.SuccessType) -> Deferred<F.SuccessType> {
     return toDeferred(fx) { _ in x }(ExecutionContext.DefaultPureOperationContext)
 }
 
+/**
+
+    Recovers future with another future.
+
+    see: `recoverWith`
+
+    :param: fx Future
+    :param: x future which value will be used if `fx` fails
+
+    :returns: a new Future
+
+*/
 public func ??<F: FutureType>(fx: F, x: F) -> Future<F.SuccessType, F.ErrorType> {
     return recoverWith(fx) { _ in x }(ExecutionContext.DefaultPureOperationContext)
-=======
-/**
-
-    Transforms Future to Deferred using future's success value or `x` in case when future was completed with error
-
-    :param: fx Future
-    :param: x recover value
-
-    :returns: Deferred
-
-*/
-public func ??<F: FutureType>(fx: F, @autoclosure x: () -> F.SuccessType) -> Deferred<F.SuccessType> {
-    let value = x()
-    return toDeferred(fx) { _ in value }(ExecutionContext.DefaultPureOperationContext)
-}
-
-/**
-
-    Recovers future with another future.
-
-    see: `recoverWith`
-
-    :param: fx Future
-    :param: x future which value will be used if `fx` fails
-
-    :returns: a new Future
-
-*/
-public func ??<F: FutureType>(fx: F, @autoclosure x: () -> F) -> Future<F.SuccessType, F.ErrorType> {
-    let value = x()
-    return recoverWith(fx) { _ in value }(ExecutionContext.DefaultPureOperationContext)
->>>>>>> d39b71b9
-}
-
+}
 
 /**
 
